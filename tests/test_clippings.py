--- conflicted
+++ resolved
@@ -1,15 +1,12 @@
 import pytest
 from datetime import datetime
-<<<<<<< HEAD
-from clippings import Clip, NoteKeeper
+from notekeeper import NoteKeeper
+from clips import Clip, ClipList
 
 
 @pytest.fixture
 def notekeeper():
     return NoteKeeper()
-=======
-from notekeeper import NoteKeeper
->>>>>>> 2ec9a5a7
 
 
 @pytest.mark.parametrize(
